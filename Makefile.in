--- conflicted
+++ resolved
@@ -18,7 +18,7 @@
 abs_top_builddir = @abs_top_builddir@
 abs_top_srcdir = @abs_top_srcdir@
 
-SUBDIRS = conf daemons include lib libdaemon libdm man scripts device_mapper tools
+SUBDIRS = conf daemons include lib libdaemon libdm man scripts tools
 
 ifeq ("@UDEV_RULES@", "yes")
   SUBDIRS += udev
@@ -43,7 +43,7 @@
 ifeq ($(MAKECMDGOALS),distclean)
   SUBDIRS = conf include man test scripts \
     libdaemon lib tools daemons libdm \
-    udev po liblvm python device_mapper
+    udev po liblvm python
 tools.distclean: test.distclean
 endif
 DISTCLEAN_DIRS += lcov_reports*
@@ -62,8 +62,6 @@
 all_man: tools
 scripts: liblvm libdm
 test: tools daemons
-unit-test: lib
-run-unit-test: unit-test
 
 lib.device-mapper: include.device-mapper
 libdm.device-mapper: include.device-mapper
@@ -99,7 +97,7 @@
 DISTCLEAN_TARGETS += cscope.out
 CLEAN_DIRS += autom4te.cache
 
-check check_system check_cluster check_local check_lvmetad check_lvmpolld check_lvmlockd_test check_lvmlockd_dlm check_lvmlockd_sanlock unit-test run-unit-test: test
+check check_system check_cluster check_local check_lvmetad check_lvmpolld check_lvmlockd_test check_lvmlockd_dlm check_lvmlockd_sanlock: test
 	$(MAKE) -C test $(@)
 
 conf.generate man.generate: tools
@@ -214,12 +212,9 @@
 
 endif
 
-<<<<<<< HEAD
 include test/unit/Makefile
 include device_mapper/Makefile
 
-=======
->>>>>>> 7c852c75
 ifneq ($(shell which ctags),)
 .PHONY: tags
 tags:
